/*
Copyright 2014 The Kubernetes Authors All rights reserved.

Licensed under the Apache License, Version 2.0 (the "License");
you may not use this file except in compliance with the License.
You may obtain a copy of the License at

    http://www.apache.org/licenses/LICENSE-2.0

Unless required by applicable law or agreed to in writing, software
distributed under the License is distributed on an "AS IS" BASIS,
WITHOUT WARRANTIES OR CONDITIONS OF ANY KIND, either express or implied.
See the License for the specific language governing permissions and
limitations under the License.
*/

package api

import (
	"k8s.io/kubernetes/pkg/api/resource"
	"k8s.io/kubernetes/pkg/fields"
	"k8s.io/kubernetes/pkg/labels"
	"k8s.io/kubernetes/pkg/runtime"
	"k8s.io/kubernetes/pkg/types"
	"k8s.io/kubernetes/pkg/util"
)

// Common string formats
// ---------------------
// Many fields in this API have formatting requirements.  The commonly used
// formats are defined here.
//
// C_IDENTIFIER:  This is a string that conforms to the definition of an "identifier"
//     in the C language.  This is captured by the following regex:
//         [A-Za-z_][A-Za-z0-9_]*
//     This defines the format, but not the length restriction, which should be
//     specified at the definition of any field of this type.
//
// DNS_LABEL:  This is a string, no more than 63 characters long, that conforms
//     to the definition of a "label" in RFCs 1035 and 1123.  This is captured
//     by the following regex:
//         [a-z0-9]([-a-z0-9]*[a-z0-9])?
//
// DNS_SUBDOMAIN:  This is a string, no more than 253 characters long, that conforms
//      to the definition of a "subdomain" in RFCs 1035 and 1123.  This is captured
//      by the following regex:
//         [a-z0-9]([-a-z0-9]*[a-z0-9])?(\.[a-z0-9]([-a-z0-9]*[a-z0-9])?)*
//     or more simply:
//         DNS_LABEL(\.DNS_LABEL)*
//
// IANA_SVC_NAME: This is a string, no more than 15 characters long, that
//      conforms to the definition of IANA service name in RFC 6335.
//      It must contains at least one letter [a-z] and it must contains only [a-z0-9-].
//      Hypens ('-') cannot be leading or trailing character of the string
//      and cannot be adjacent to other hyphens.

// TypeMeta describes an individual object in an API response or request
// with strings representing the type of the object and its API schema version.
// Structures that are versioned or persisted should inline TypeMeta.
type TypeMeta struct {
	// Kind is a string value representing the REST resource this object represents.
	// Servers may infer this from the endpoint the client submits requests to.
	Kind string `json:"kind,omitempty"`

	// APIVersion defines the versioned schema of this representation of an object.
	// Servers should convert recognized schemas to the latest internal value, and
	// may reject unrecognized values.
	APIVersion string `json:"apiVersion,omitempty"`
}

// ListMeta describes metadata that synthetic resources must have, including lists and
// various status objects. A resource may have only one of {ObjectMeta, ListMeta}.
type ListMeta struct {
	// SelfLink is a URL representing this object.
	SelfLink string `json:"selfLink,omitempty"`

	// An opaque value that represents the version of this response for use with optimistic
	// concurrency and change monitoring endpoints.  Clients must treat these values as opaque
	// and values may only be valid for a particular resource or set of resources. Only servers
	// will generate resource versions.
	ResourceVersion string `json:"resourceVersion,omitempty"`
}

// ObjectMeta is metadata that all persisted resources must have, which includes all objects
// users must create.
type ObjectMeta struct {
	// Name is unique within a namespace.  Name is required when creating resources, although
	// some resources may allow a client to request the generation of an appropriate name
	// automatically. Name is primarily intended for creation idempotence and configuration
	// definition.
	Name string `json:"name,omitempty"`

	// GenerateName indicates that the name should be made unique by the server prior to persisting
	// it. A non-empty value for the field indicates the name will be made unique (and the name
	// returned to the client will be different than the name passed). The value of this field will
	// be combined with a unique suffix on the server if the Name field has not been provided.
	// The provided value must be valid within the rules for Name, and may be truncated by the length
	// of the suffix required to make the value unique on the server.
	//
	// If this field is specified, and Name is not present, the server will NOT return a 409 if the
	// generated name exists - instead, it will either return 201 Created or 500 with Reason
	// ServerTimeout indicating a unique name could not be found in the time allotted, and the client
	// should retry (optionally after the time indicated in the Retry-After header).
	GenerateName string `json:"generateName,omitempty"`

	// Namespace defines the space within which name must be unique. An empty namespace is
	// equivalent to the "default" namespace, but "default" is the canonical representation.
	// Not all objects are required to be scoped to a namespace - the value of this field for
	// those objects will be empty.
	Namespace string `json:"namespace,omitempty"`

	// SelfLink is a URL representing this object.
	SelfLink string `json:"selfLink,omitempty"`

	// UID is the unique in time and space value for this object. It is typically generated by
	// the server on successful creation of a resource and is not allowed to change on PUT
	// operations.
	UID types.UID `json:"uid,omitempty"`

	// An opaque value that represents the version of this resource. May be used for optimistic
	// concurrency, change detection, and the watch operation on a resource or set of resources.
	// Clients must treat these values as opaque and values may only be valid for a particular
	// resource or set of resources. Only servers will generate resource versions.
	ResourceVersion string `json:"resourceVersion,omitempty"`

	// A sequence number representing a specific generation of the desired state.
	// Currently only implemented by replication controllers.
	Generation int64 `json:"generation,omitempty"`

	// CreationTimestamp is a timestamp representing the server time when this object was
	// created. It is not guaranteed to be set in happens-before order across separate operations.
	// Clients may not set this value. It is represented in RFC3339 form and is in UTC.
	CreationTimestamp util.Time `json:"creationTimestamp,omitempty"`

	// DeletionTimestamp is the time after which this resource will be deleted. This
	// field is set by the server when a graceful deletion is requested by the user, and is not
	// directly settable by a client. The resource will be deleted (no longer visible from
	// resource lists, and not reachable by name) after the time in this field. Once set, this
	// value may not be unset or be set further into the future, although it may be shortened
	// or the resource may be deleted prior to this time. For example, a user may request that
	// a pod is deleted in 30 seconds. The Kubelet will react by sending a graceful termination
	// signal to the containers in the pod. Once the resource is deleted in the API, the Kubelet
	// will send a hard termination signal to the container.
	DeletionTimestamp *util.Time `json:"deletionTimestamp,omitempty"`

	// DeletionGracePeriodSeconds records the graceful deletion value set when graceful deletion
	// was requested. Represents the most recent grace period, and may only be shortened once set.
	DeletionGracePeriodSeconds *int64 `json:"deletionGracePeriodSeconds,omitempty"`

	// Labels are key value pairs that may be used to scope and select individual resources.
	// Label keys are of the form:
	//     label-key ::= prefixed-name | name
	//     prefixed-name ::= prefix '/' name
	//     prefix ::= DNS_SUBDOMAIN
	//     name ::= DNS_LABEL
	// The prefix is optional.  If the prefix is not specified, the key is assumed to be private
	// to the user.  Other system components that wish to use labels must specify a prefix.  The
	// "kubernetes.io/" prefix is reserved for use by kubernetes components.
	// TODO: replace map[string]string with labels.LabelSet type
	Labels map[string]string `json:"labels,omitempty"`

	// Annotations are unstructured key value data stored with a resource that may be set by
	// external tooling. They are not queryable and should be preserved when modifying
	// objects.  Annotation keys have the same formatting restrictions as Label keys. See the
	// comments on Labels for details.
	Annotations map[string]string `json:"annotations,omitempty"`
}

const (
	// NamespaceDefault means the object is in the default namespace which is applied when not specified by clients
	NamespaceDefault string = "default"
	// NamespaceAll is the default argument to specify on a context when you want to list or filter resources across all namespaces
	NamespaceAll string = ""
	// NamespaceNone is the argument for a context when there is no namespace.
	NamespaceNone string = ""
	// NamespaceSystem is the system namespace where we place system components.
	NamespaceSystem string = "kube-system"
	// TerminationMessagePathDefault means the default path to capture the application termination message running in a container
	TerminationMessagePathDefault string = "/dev/termination-log"
)

// Volume represents a named volume in a pod that may be accessed by any containers in the pod.
type Volume struct {
	// Required: This must be a DNS_LABEL.  Each volume in a pod must have
	// a unique name.
	Name string `json:"name"`
	// The VolumeSource represents the location and type of a volume to mount.
	// This is optional for now. If not specified, the Volume is implied to be an EmptyDir.
	// This implied behavior is deprecated and will be removed in a future version.
	VolumeSource `json:",inline,omitempty"`
}

// VolumeSource represents the source location of a volume to mount.
// Only one of its members may be specified.
type VolumeSource struct {
	// HostPath represents file or directory on the host machine that is
	// directly exposed to the container. This is generally used for system
	// agents or other privileged things that are allowed to see the host
	// machine. Most containers will NOT need this.
	// ---
	// TODO(jonesdl) We need to restrict who can use host directory mounts and who can/can not
	// mount host directories as read/write.
	HostPath *HostPathVolumeSource `json:"hostPath,omitempty"`
	// EmptyDir represents a temporary directory that shares a pod's lifetime.
	EmptyDir *EmptyDirVolumeSource `json:"emptyDir,omitempty"`
	// GCEPersistentDisk represents a GCE Disk resource that is attached to a
	// kubelet's host machine and then exposed to the pod.
	GCEPersistentDisk *GCEPersistentDiskVolumeSource `json:"gcePersistentDisk,omitempty"`
	// AWSElasticBlockStore represents an AWS EBS disk that is attached to a
	// kubelet's host machine and then exposed to the pod.
	AWSElasticBlockStore *AWSElasticBlockStoreVolumeSource `json:"awsElasticBlockStore,omitempty"`
	// GitRepo represents a git repository at a particular revision.
	GitRepo *GitRepoVolumeSource `json:"gitRepo,omitempty"`
	// Secret represents a secret that should populate this volume.
	Secret *SecretVolumeSource `json:"secret,omitempty"`
	// NFS represents an NFS mount on the host that shares a pod's lifetime
	NFS *NFSVolumeSource `json:"nfs,omitempty"`
	// ISCSIVolumeSource represents an ISCSI Disk resource that is attached to a
	// kubelet's host machine and then exposed to the pod.
	ISCSI *ISCSIVolumeSource `json:"iscsi,omitempty"`
	// Glusterfs represents a Glusterfs mount on the host that shares a pod's lifetime
	Glusterfs *GlusterfsVolumeSource `json:"glusterfs,omitempty"`
	// PersistentVolumeClaimVolumeSource represents a reference to a PersistentVolumeClaim in the same namespace
	PersistentVolumeClaim *PersistentVolumeClaimVolumeSource `json:"persistentVolumeClaim,omitempty"`
	// RBD represents a Rados Block Device mount on the host that shares a pod's lifetime
	RBD *RBDVolumeSource `json:"rbd,omitempty"`
	// Cinder represents a cinder volume attached and mounted on kubelets host machine
	Cinder *CinderVolumeSource `json:"cinder,omitempty"`
<<<<<<< HEAD
	// CephFS represents a Cephfs mount on the host that shares a pod's lifetime
	CephFS *CephFSVolumeSource `json:"cephfs,omitempty"`
=======
	// DownwardAPI represents metadata about the pod that should populate this volume
	DownwardAPI *DownwardAPIVolumeSource `json:"downwardAPI,omitempty"`
>>>>>>> f4dc0653
}

// Similar to VolumeSource but meant for the administrator who creates PVs.
// Exactly one of its members must be set.
type PersistentVolumeSource struct {
	// GCEPersistentDisk represents a GCE Disk resource that is attached to a
	// kubelet's host machine and then exposed to the pod.
	GCEPersistentDisk *GCEPersistentDiskVolumeSource `json:"gcePersistentDisk,omitempty"`
	// AWSElasticBlockStore represents an AWS EBS disk that is attached to a
	// kubelet's host machine and then exposed to the pod.
	AWSElasticBlockStore *AWSElasticBlockStoreVolumeSource `json:"awsElasticBlockStore,omitempty"`
	// HostPath represents a directory on the host.
	// This is useful for development and testing only.
	// on-host storage is not supported in any way
	HostPath *HostPathVolumeSource `json:"hostPath,omitempty"`
	// Glusterfs represents a Glusterfs volume that is attached to a host and exposed to the pod
	Glusterfs *GlusterfsVolumeSource `json:"glusterfs,omitempty"`
	// NFS represents an NFS mount on the host that shares a pod's lifetime
	NFS *NFSVolumeSource `json:"nfs,omitempty"`
	// RBD represents a Rados Block Device mount on the host that shares a pod's lifetime
	RBD *RBDVolumeSource `json:"rbd,omitempty"`
	// ISCSIVolumeSource represents an ISCSI resource that is attached to a
	// kubelet's host machine and then exposed to the pod.
	ISCSI *ISCSIVolumeSource `json:"iscsi,omitempty"`
	// Cinder represents a cinder volume attached and mounted on kubelets host machine
	Cinder *CinderVolumeSource `json:"cinder,omitempty"`
	// CephFS represents a Ceph FS mount on the host that shares a pod's lifetime
	CephFS *CephFSVolumeSource `json:"cephfs,omitempty"`
}

type PersistentVolumeClaimVolumeSource struct {
	// ClaimName is the name of a PersistentVolumeClaim in the same namespace as the pod using this volume
	ClaimName string `json:"claimName"`
	// Optional: Defaults to false (read/write).  ReadOnly here
	// will force the ReadOnly setting in VolumeMounts
	ReadOnly bool `json:"readOnly,omitempty"`
}

type PersistentVolume struct {
	TypeMeta   `json:",inline"`
	ObjectMeta `json:"metadata,omitempty"`

	//Spec defines a persistent volume owned by the cluster
	Spec PersistentVolumeSpec `json:"spec,omitempty"`

	// Status represents the current information about persistent volume.
	Status PersistentVolumeStatus `json:"status,omitempty"`
}

type PersistentVolumeSpec struct {
	// Resources represents the actual resources of the volume
	Capacity ResourceList `json:"capacity"`
	// Source represents the location and type of a volume to mount.
	PersistentVolumeSource `json:",inline"`
	// AccessModes contains all ways the volume can be mounted
	AccessModes []PersistentVolumeAccessMode `json:"accessModes,omitempty"`
	// ClaimRef is part of a bi-directional binding between PersistentVolume and PersistentVolumeClaim.
	// ClaimRef is expected to be non-nil when bound.
	// claim.VolumeName is the authoritative bind between PV and PVC.
	ClaimRef *ObjectReference `json:"claimRef,omitempty"`
	// Optional: what happens to a persistent volume when released from its claim.
	PersistentVolumeReclaimPolicy PersistentVolumeReclaimPolicy `json:"persistentVolumeReclaimPolicy,omitempty"`
}

// PersistentVolumeReclaimPolicy describes a policy for end-of-life maintenance of persistent volumes
type PersistentVolumeReclaimPolicy string

const (
	// PersistentVolumeReclaimRecycle means the volume will be recycled back into the pool of unbound persistent volumes on release from its claim.
	// The volume plugin must support Recycling.
	PersistentVolumeReclaimRecycle PersistentVolumeReclaimPolicy = "Recycle"

	// PersistentVolumeReclaimDelete means the volume will be deleted from Kubernetes on release from its claim.
	// The volume plugin must support Deletion.
	// TODO: implement w/ DeletableVolumePlugin
	// PersistentVolumeReclaimDelete PersistentVolumeReclaimPolicy = "Delete"

	// PersistentVolumeReclaimRetain means the volume will left in its current phase (Released) for manual reclamation by the administrator.
	// The default policy is Retain.
	PersistentVolumeReclaimRetain PersistentVolumeReclaimPolicy = "Retain"
)

type PersistentVolumeStatus struct {
	// Phase indicates if a volume is available, bound to a claim, or released by a claim
	Phase PersistentVolumePhase `json:"phase,omitempty"`
	// A human-readable message indicating details about why the volume is in this state.
	Message string `json:"message,omitempty"`
	// Reason is a brief CamelCase string that describes any failure and is meant for machine parsing and tidy display in the CLI
	Reason string `json:"reason,omitempty"`
}

type PersistentVolumeList struct {
	TypeMeta `json:",inline"`
	ListMeta `json:"metadata,omitempty"`
	Items    []PersistentVolume `json:"items,omitempty"`
}

// PersistentVolumeClaim is a user's request for and claim to a persistent volume
type PersistentVolumeClaim struct {
	TypeMeta   `json:",inline"`
	ObjectMeta `json:"metadata,omitempty"`

	// Spec defines the volume requested by a pod author
	Spec PersistentVolumeClaimSpec `json:"spec,omitempty"`

	// Status represents the current information about a claim
	Status PersistentVolumeClaimStatus `json:"status,omitempty"`
}

type PersistentVolumeClaimList struct {
	TypeMeta `json:",inline"`
	ListMeta `json:"metadata,omitempty"`
	Items    []PersistentVolumeClaim `json:"items,omitempty"`
}

// PersistentVolumeClaimSpec describes the common attributes of storage devices
// and allows a Source for provider-specific attributes
type PersistentVolumeClaimSpec struct {
	// Contains the types of access modes required
	AccessModes []PersistentVolumeAccessMode `json:"accessModes,omitempty"`
	// Resources represents the minimum resources required
	Resources ResourceRequirements `json:"resources,omitempty"`
	// VolumeName is the binding reference to the PersistentVolume backing this claim
	VolumeName string `json:"volumeName,omitempty"`
}

type PersistentVolumeClaimStatus struct {
	// Phase represents the current phase of PersistentVolumeClaim
	Phase PersistentVolumeClaimPhase `json:"phase,omitempty"`
	// AccessModes contains all ways the volume backing the PVC can be mounted
	AccessModes []PersistentVolumeAccessMode `json:"accessModes,omitempty"`
	// Represents the actual resources of the underlying volume
	Capacity ResourceList `json:"capacity,omitempty"`
}

type PersistentVolumeAccessMode string

const (
	// can be mounted read/write mode to exactly 1 host
	ReadWriteOnce PersistentVolumeAccessMode = "ReadWriteOnce"
	// can be mounted in read-only mode to many hosts
	ReadOnlyMany PersistentVolumeAccessMode = "ReadOnlyMany"
	// can be mounted in read/write mode to many hosts
	ReadWriteMany PersistentVolumeAccessMode = "ReadWriteMany"
)

type PersistentVolumePhase string

const (
	// used for PersistentVolumes that are not available
	VolumePending PersistentVolumePhase = "Pending"
	// used for PersistentVolumes that are not yet bound
	// Available volumes are held by the binder and matched to PersistentVolumeClaims
	VolumeAvailable PersistentVolumePhase = "Available"
	// used for PersistentVolumes that are bound
	VolumeBound PersistentVolumePhase = "Bound"
	// used for PersistentVolumes where the bound PersistentVolumeClaim was deleted
	// released volumes must be recycled before becoming available again
	// this phase is used by the persistent volume claim binder to signal to another process to reclaim the resource
	VolumeReleased PersistentVolumePhase = "Released"
	// used for PersistentVolumes that failed to be correctly recycled or deleted after being released from a claim
	VolumeFailed PersistentVolumePhase = "Failed"
)

type PersistentVolumeClaimPhase string

const (
	// used for PersistentVolumeClaims that are not yet bound
	ClaimPending PersistentVolumeClaimPhase = "Pending"
	// used for PersistentVolumeClaims that are bound
	ClaimBound PersistentVolumeClaimPhase = "Bound"
)

// HostPathVolumeSource represents a host directory mapped into a pod.
type HostPathVolumeSource struct {
	Path string `json:"path"`
}

// EmptyDirVolumeSource represents an empty directory for a pod.
type EmptyDirVolumeSource struct {
	// TODO: Longer term we want to represent the selection of underlying
	// media more like a scheduling problem - user says what traits they
	// need, we give them a backing store that satisifies that.  For now
	// this will cover the most common needs.
	// Optional: what type of storage medium should back this directory.
	// The default is "" which means to use the node's default medium.
	Medium StorageMedium `json:"medium"`
}

// StorageMedium defines ways that storage can be allocated to a volume.
type StorageMedium string

const (
	StorageMediumDefault StorageMedium = ""       // use whatever the default is for the node
	StorageMediumMemory  StorageMedium = "Memory" // use memory (tmpfs)
)

// Protocol defines network protocols supported for things like conatiner ports.
type Protocol string

const (
	// ProtocolTCP is the TCP protocol.
	ProtocolTCP Protocol = "TCP"
	// ProtocolUDP is the UDP protocol.
	ProtocolUDP Protocol = "UDP"
)

// GCEPersistentDiskVolumeSource represents a Persistent Disk resource in Google Compute Engine.
//
// A GCE PD must exist and be formatted before mounting to a container.
// The disk must also be in the same GCE project and zone as the kubelet.
// A GCE PD can only be mounted as read/write once.
type GCEPersistentDiskVolumeSource struct {
	// Unique name of the PD resource. Used to identify the disk in GCE
	PDName string `json:"pdName"`
	// Required: Filesystem type to mount.
	// Must be a filesystem type supported by the host operating system.
	// Ex. "ext4", "xfs", "ntfs"
	// TODO: how do we prevent errors in the filesystem from compromising the machine
	FSType string `json:"fsType,omitempty"`
	// Optional: Partition on the disk to mount.
	// If omitted, kubelet will attempt to mount the device name.
	// Ex. For /dev/sda1, this field is "1", for /dev/sda, this field is 0 or empty.
	Partition int `json:"partition,omitempty"`
	// Optional: Defaults to false (read/write). ReadOnly here will force
	// the ReadOnly setting in VolumeMounts.
	ReadOnly bool `json:"readOnly,omitempty"`
}

// A ISCSI Disk can only be mounted as read/write once.
type ISCSIVolumeSource struct {
	// Required: iSCSI target portal
	// the portal is either an IP or ip_addr:port if port is other than default (typically TCP ports 860 and 3260)
	TargetPortal string `json:"targetPortal,omitempty"`
	// Required:  target iSCSI Qualified Name
	IQN string `json:"iqn,omitempty"`
	// Required: iSCSI target lun number
	Lun int `json:"lun,omitempty"`
	// Required: Filesystem type to mount.
	// Must be a filesystem type supported by the host operating system.
	// Ex. "ext4", "xfs", "ntfs"
	// TODO: how do we prevent errors in the filesystem from compromising the machine
	FSType string `json:"fsType,omitempty"`
	// Optional: Defaults to false (read/write). ReadOnly here will force
	// the ReadOnly setting in VolumeMounts.
	ReadOnly bool `json:"readOnly,omitempty"`
}

// AWSElasticBlockStoreVolumeSource represents a Persistent Disk resource in AWS.
//
// An AWS EBS disk must exist and be formatted before mounting to a container.
// The disk must also be in the same AWS zone as the kubelet.
// A AWS EBS disk can only be mounted as read/write once.
type AWSElasticBlockStoreVolumeSource struct {
	// Unique id of the persistent disk resource. Used to identify the disk in AWS
	VolumeID string `json:"volumeID"`
	// Required: Filesystem type to mount.
	// Must be a filesystem type supported by the host operating system.
	// Ex. "ext4", "xfs", "ntfs"
	// TODO: how do we prevent errors in the filesystem from compromising the machine
	FSType string `json:"fsType,omitempty"`
	// Optional: Partition on the disk to mount.
	// If omitted, kubelet will attempt to mount the device name.
	// Ex. For /dev/sda1, this field is "1", for /dev/sda, this field is 0 or empty.
	Partition int `json:"partition,omitempty"`
	// Optional: Defaults to false (read/write). ReadOnly here will force
	// the ReadOnly setting in VolumeMounts.
	ReadOnly bool `json:"readOnly,omitempty"`
}

// GitRepoVolumeSource represents a volume that is pulled from git when the pod is created.
type GitRepoVolumeSource struct {
	// Repository URL
	Repository string `json:"repository"`
	// Commit hash, this is optional
	Revision string `json:"revision"`
	// TODO: Consider credentials here.
}

// SecretVolumeSource adapts a Secret into a VolumeSource.
//
// The contents of the target Secret's Data field will be presented in a volume
// as files using the keys in the Data field as the file names.
type SecretVolumeSource struct {
	// Name of the secret in the pod's namespace to use
	SecretName string `json:"secretName"`
}

// NFSVolumeSource represents an NFS Mount that lasts the lifetime of a pod
type NFSVolumeSource struct {
	// Server is the hostname or IP address of the NFS server
	Server string `json:"server"`

	// Path is the exported NFS share
	Path string `json:"path"`

	// Optional: Defaults to false (read/write). ReadOnly here will force
	// the NFS export to be mounted with read-only permissions
	ReadOnly bool `json:"readOnly,omitempty"`
}

// GlusterfsVolumeSource represents a Glusterfs Mount that lasts the lifetime of a pod
type GlusterfsVolumeSource struct {
	// Required: EndpointsName is the endpoint name that details Glusterfs topology
	EndpointsName string `json:"endpoints"`

	// Required: Path is the Glusterfs volume path
	Path string `json:"path"`

	// Optional: Defaults to false (read/write). ReadOnly here will force
	// the Glusterfs to be mounted with read-only permissions
	ReadOnly bool `json:"readOnly,omitempty"`
}

// RBDVolumeSource represents a Rados Block Device Mount that lasts the lifetime of a pod
type RBDVolumeSource struct {
	// Required: CephMonitors is a collection of Ceph monitors
	CephMonitors []string `json:"monitors"`
	// Required: RBDImage is the rados image name
	RBDImage string `json:"image"`
	// Required: Filesystem type to mount.
	// Must be a filesystem type supported by the host operating system.
	// Ex. "ext4", "xfs", "ntfs"
	// TODO: how do we prevent errors in the filesystem from compromising the machine
	FSType string `json:"fsType,omitempty"`
	// Optional: RadosPool is the rados pool name,default is rbd
	RBDPool string `json:"pool"`
	// Optional: RBDUser is the rados user name, default is admin
	RadosUser string `json:"user"`
	// Optional: Keyring is the path to key ring for RBDUser, default is /etc/ceph/keyring
	Keyring string `json:"keyring"`
	// Optional: SecretRef is name of the authentication secret for RBDUser, default is empty.
	SecretRef *LocalObjectReference `json:"secretRef"`
	// Optional: Defaults to false (read/write). ReadOnly here will force
	// the ReadOnly setting in VolumeMounts.
	ReadOnly bool `json:"readOnly,omitempty"`
}

// CinderVolumeSource represents a cinder volume resource in Openstack.
// A Cinder volume must exist and be formatted before mounting to a container.
// The volume must also be in the same region as the kubelet.
type CinderVolumeSource struct {
	// Unique id of the volume used to identify the cinder volume
	VolumeID string `json:"volumeID"`
	// Required: Filesystem type to mount.
	// Must be a filesystem type supported by the host operating system.
	// Only ext3 and ext4 are allowed
	FSType string `json:"fsType,omitempty"`
	// Optional: Defaults to false (read/write). ReadOnly here will force
	// the ReadOnly setting in VolumeMounts.
	ReadOnly bool `json:"readOnly,omitempty"`
}

<<<<<<< HEAD
// CephFSVolumeSource represents a Ceph Filesystem Mount that lasts the lifetime of a pod
type CephFSVolumeSource struct {
	// Required: Monitors is a collection of Ceph monitors
	Monitors []string `json:"monitors"`
	// Optional: User is the rados user name, default is admin
	User string `json:"user,omitempty"`
	// Optional: SecretFile is the path to key ring for User, default is /etc/ceph/user.secret
	SecretFile string `json:"secretFile,omitempty"`
	// Optional: SecretRef is reference to the authentication secret for User, default is empty.
	SecretRef *LocalObjectReference `json:"secretRef,omitempty"`
	// Optional: Defaults to false (read/write). ReadOnly here will force
	// the ReadOnly setting in VolumeMounts.
	ReadOnly bool `json:"readOnly,omitempty"`
=======
// DownwardAPIVolumeSource represents a volume containing downward API info
type DownwardAPIVolumeSource struct {
	// Items is a list of DownwardAPIVolume file
	Items []DownwardAPIVolumeFile `json:"items,omitempty"`
}

// DownwardAPIVolumeFile represents a single file containing information from the downward API
type DownwardAPIVolumeFile struct {
	// Required: Path is  the relative path name of the file to be created. Must not be absolute or contain the '..' path. Must be utf-8 encoded. The first item of the relative path must not start with '..'
	Path string `json:"path"`
	// Required: Selects a field of the pod: only annotations, labels, name and  namespace are supported.
	FieldRef ObjectFieldSelector `json:"fieldRef"`
>>>>>>> f4dc0653
}

// ContainerPort represents a network port in a single container
type ContainerPort struct {
	// Optional: If specified, this must be an IANA_SVC_NAME  Each named port
	// in a pod must have a unique name.
	Name string `json:"name,omitempty"`
	// Optional: If specified, this must be a valid port number, 0 < x < 65536.
	// If HostNetwork is specified, this must match ContainerPort.
	HostPort int `json:"hostPort,omitempty"`
	// Required: This must be a valid port number, 0 < x < 65536.
	ContainerPort int `json:"containerPort"`
	// Required: Supports "TCP" and "UDP".
	Protocol Protocol `json:"protocol,omitempty"`
	// Optional: What host IP to bind the external port to.
	HostIP string `json:"hostIP,omitempty"`
}

// VolumeMount describes a mounting of a Volume within a container.
type VolumeMount struct {
	// Required: This must match the Name of a Volume [above].
	Name string `json:"name"`
	// Optional: Defaults to false (read-write).
	ReadOnly bool `json:"readOnly,omitempty"`
	// Required.
	MountPath string `json:"mountPath"`
}

// EnvVar represents an environment variable present in a Container.
type EnvVar struct {
	// Required: This must be a C_IDENTIFIER.
	Name string `json:"name"`
	// Optional: no more than one of the following may be specified.
	// Optional: Defaults to ""; variable references $(VAR_NAME) are expanded
	// using the previous defined environment variables in the container and
	// any service environment variables.  If a variable cannot be resolved,
	// the reference in the input string will be unchanged.  The $(VAR_NAME)
	// syntax can be escaped with a double $$, ie: $$(VAR_NAME).  Escaped
	// references will never be expanded, regardless of whether the variable
	// exists or not.
	Value string `json:"value,omitempty"`
	// Optional: Specifies a source the value of this var should come from.
	ValueFrom *EnvVarSource `json:"valueFrom,omitempty"`
}

// EnvVarSource represents a source for the value of an EnvVar.
type EnvVarSource struct {
	// Required: Selects a field of the pod; only name and namespace are supported.
	FieldRef *ObjectFieldSelector `json:"fieldRef"`
}

// ObjectFieldSelector selects an APIVersioned field of an object.
type ObjectFieldSelector struct {
	// Required: Version of the schema the FieldPath is written in terms of.
	// If no value is specified, it will be defaulted to the APIVersion of the
	// enclosing object.
	APIVersion string `json:"apiVersion"`
	// Required: Path of the field to select in the specified API version
	FieldPath string `json:"fieldPath"`
}

// HTTPGetAction describes an action based on HTTP Get requests.
type HTTPGetAction struct {
	// Optional: Path to access on the HTTP server.
	Path string `json:"path,omitempty"`
	// Required: Name or number of the port to access on the container.
	Port util.IntOrString `json:"port,omitempty"`
	// Optional: Host name to connect to, defaults to the pod IP.
	Host string `json:"host,omitempty"`
	// Optional: Scheme to use for connecting to the host, defaults to HTTP.
	Scheme URIScheme `json:"scheme,omitempty"`
}

// URIScheme identifies the scheme used for connection to a host for Get actions
type URIScheme string

const (
	// URISchemeHTTP means that the scheme used will be http://
	URISchemeHTTP URIScheme = "HTTP"
	// URISchemeHTTPS means that the scheme used will be https://
	URISchemeHTTPS URIScheme = "HTTPS"
)

// TCPSocketAction describes an action based on opening a socket
type TCPSocketAction struct {
	// Required: Port to connect to.
	Port util.IntOrString `json:"port,omitempty"`
}

// ExecAction describes a "run in container" action.
type ExecAction struct {
	// Command is the command line to execute inside the container, the working directory for the
	// command  is root ('/') in the container's filesystem.  The command is simply exec'd, it is
	// not run inside a shell, so traditional shell instructions ('|', etc) won't work.  To use
	// a shell, you need to explicitly call out to that shell.
	Command []string `json:"command,omitempty"`
}

// Probe describes a liveness probe to be examined to the container.
type Probe struct {
	// The action taken to determine the health of a container
	Handler `json:",inline"`
	// Length of time before health checking is activated.  In seconds.
	InitialDelaySeconds int64 `json:"initialDelaySeconds,omitempty"`
	// Length of time before health checking times out.  In seconds.
	TimeoutSeconds int64 `json:"timeoutSeconds,omitempty"`
}

// PullPolicy describes a policy for if/when to pull a container image
type PullPolicy string

const (
	// PullAlways means that kubelet always attempts to pull the latest image.  Container will fail If the pull fails.
	PullAlways PullPolicy = "Always"
	// PullNever means that kubelet never pulls an image, but only uses a local image.  Container will fail if the image isn't present
	PullNever PullPolicy = "Never"
	// PullIfNotPresent means that kubelet pulls if the image isn't present on disk. Container will fail if the image isn't present and the pull fails.
	PullIfNotPresent PullPolicy = "IfNotPresent"
)

// Capability represent POSIX capabilities type
type Capability string

// Capabilities represent POSIX capabilities that can be added or removed to a running container.
type Capabilities struct {
	// Added capabilities
	Add []Capability `json:"add,omitempty"`
	// Removed capabilities
	Drop []Capability `json:"drop,omitempty"`
}

// ResourceRequirements describes the compute resource requirements.
type ResourceRequirements struct {
	// Limits describes the maximum amount of compute resources allowed.
	Limits ResourceList `json:"limits,omitempty"`
	// Requests describes the minimum amount of compute resources required.
	// If Request is omitted for a container, it defaults to Limits if that is explicitly specified,
	// otherwise to an implementation-defined value
	Requests ResourceList `json:"requests,omitempty"`
}

// Container represents a single container that is expected to be run on the host.
type Container struct {
	// Required: This must be a DNS_LABEL.  Each container in a pod must
	// have a unique name.
	Name string `json:"name"`
	// Required.
	Image string `json:"image"`
	// Optional: The docker image's entrypoint is used if this is not provided; cannot be updated.
	// Variable references $(VAR_NAME) are expanded using the container's environment.  If a variable
	// cannot be resolved, the reference in the input string will be unchanged.  The $(VAR_NAME) syntax
	// can be escaped with a double $$, ie: $$(VAR_NAME).  Escaped references will never be expanded,
	// regardless of whether the variable exists or not.
	Command []string `json:"command,omitempty"`
	// Optional: The docker image's cmd is used if this is not provided; cannot be updated.
	// Variable references $(VAR_NAME) are expanded using the container's environment.  If a variable
	// cannot be resolved, the reference in the input string will be unchanged.  The $(VAR_NAME) syntax
	// can be escaped with a double $$, ie: $$(VAR_NAME).  Escaped references will never be expanded,
	// regardless of whether the variable exists or not.
	Args []string `json:"args,omitempty"`
	// Optional: Defaults to Docker's default.
	WorkingDir string          `json:"workingDir,omitempty"`
	Ports      []ContainerPort `json:"ports,omitempty"`
	Env        []EnvVar        `json:"env,omitempty"`
	// Compute resource requirements.
	Resources      ResourceRequirements `json:"resources,omitempty"`
	VolumeMounts   []VolumeMount        `json:"volumeMounts,omitempty"`
	LivenessProbe  *Probe               `json:"livenessProbe,omitempty"`
	ReadinessProbe *Probe               `json:"readinessProbe,omitempty"`
	Lifecycle      *Lifecycle           `json:"lifecycle,omitempty"`
	// Required.
	TerminationMessagePath string `json:"terminationMessagePath,omitempty"`
	// Required: Policy for pulling images for this container
	ImagePullPolicy PullPolicy `json:"imagePullPolicy"`
	// Optional: SecurityContext defines the security options the pod should be run with
	SecurityContext *SecurityContext `json:"securityContext,omitempty"`

	// Variables for interactive containers, these have very specialized use-cases (e.g. debugging)
	// and shouldn't be used for general purpose containers.
	Stdin bool `json:"stdin,omitempty"`
	TTY   bool `json:"tty,omitempty"`
}

// Handler defines a specific action that should be taken
// TODO: pass structured data to these actions, and document that data here.
type Handler struct {
	// One and only one of the following should be specified.
	// Exec specifies the action to take.
	Exec *ExecAction `json:"exec,omitempty"`
	// HTTPGet specifies the http request to perform.
	HTTPGet *HTTPGetAction `json:"httpGet,omitempty"`
	// TCPSocket specifies an action involving a TCP port.
	// TODO: implement a realistic TCP lifecycle hook
	TCPSocket *TCPSocketAction `json:"tcpSocket,omitempty"`
}

// Lifecycle describes actions that the management system should take in response to container lifecycle
// events.  For the PostStart and PreStop lifecycle handlers, management of the container blocks
// until the action is complete, unless the container process fails, in which case the handler is aborted.
type Lifecycle struct {
	// PostStart is called immediately after a container is created.  If the handler fails, the container
	// is terminated and restarted.
	PostStart *Handler `json:"postStart,omitempty"`
	// PreStop is called immediately before a container is terminated.  The reason for termination is
	// passed to the handler.  Regardless of the outcome of the handler, the container is eventually terminated.
	PreStop *Handler `json:"preStop,omitempty"`
}

// The below types are used by kube_client and api_server.

type ConditionStatus string

// These are valid condition statuses. "ConditionTrue" means a resource is in the condition;
// "ConditionFalse" means a resource is not in the condition; "ConditionUnknown" means kubernetes
// can't decide if a resource is in the condition or not. In the future, we could add other
// intermediate conditions, e.g. ConditionDegraded.
const (
	ConditionTrue    ConditionStatus = "True"
	ConditionFalse   ConditionStatus = "False"
	ConditionUnknown ConditionStatus = "Unknown"
)

type ContainerStateWaiting struct {
	// Reason could be pulling image,
	Reason string `json:"reason,omitempty"`
}

type ContainerStateRunning struct {
	StartedAt util.Time `json:"startedAt,omitempty"`
}

type ContainerStateTerminated struct {
	ExitCode    int       `json:"exitCode"`
	Signal      int       `json:"signal,omitempty"`
	Reason      string    `json:"reason,omitempty"`
	Message     string    `json:"message,omitempty"`
	StartedAt   util.Time `json:"startedAt,omitempty"`
	FinishedAt  util.Time `json:"finishedAt,omitempty"`
	ContainerID string    `json:"containerID,omitempty"`
}

// ContainerState holds a possible state of container.
// Only one of its members may be specified.
// If none of them is specified, the default one is ContainerStateWaiting.
type ContainerState struct {
	Waiting    *ContainerStateWaiting    `json:"waiting,omitempty"`
	Running    *ContainerStateRunning    `json:"running,omitempty"`
	Terminated *ContainerStateTerminated `json:"terminated,omitempty"`
}

type ContainerStatus struct {
	// Each container in a pod must have a unique name.
	Name                 string         `json:"name"`
	State                ContainerState `json:"state,omitempty"`
	LastTerminationState ContainerState `json:"lastState,omitempty"`
	// Ready specifies whether the conatiner has passed its readiness check.
	Ready bool `json:"ready"`
	// Note that this is calculated from dead containers.  But those containers are subject to
	// garbage collection.  This value will get capped at 5 by GC.
	RestartCount int    `json:"restartCount"`
	Image        string `json:"image"`
	ImageID      string `json:"imageID"`
	ContainerID  string `json:"containerID,omitempty"`
}

// PodPhase is a label for the condition of a pod at the current time.
type PodPhase string

// These are the valid statuses of pods.
const (
	// PodPending means the pod has been accepted by the system, but one or more of the containers
	// has not been started. This includes time before being bound to a node, as well as time spent
	// pulling images onto the host.
	PodPending PodPhase = "Pending"
	// PodRunning means the pod has been bound to a node and all of the containers have been started.
	// At least one container is still running or is in the process of being restarted.
	PodRunning PodPhase = "Running"
	// PodSucceeded means that all containers in the pod have voluntarily terminated
	// with a container exit code of 0, and the system is not going to restart any of these containers.
	PodSucceeded PodPhase = "Succeeded"
	// PodFailed means that all containers in the pod have terminated, and at least one container has
	// terminated in a failure (exited with a non-zero exit code or was stopped by the system).
	PodFailed PodPhase = "Failed"
	// PodUnknown means that for some reason the state of the pod could not be obtained, typically due
	// to an error in communicating with the host of the pod.
	PodUnknown PodPhase = "Unknown"
)

type PodConditionType string

// These are valid conditions of pod.
const (
	// PodReady means the pod is able to service requests and should be added to the
	// load balancing pools of all matching services.
	PodReady PodConditionType = "Ready"
)

// TODO: add LastTransitionTime, Reason, Message to match NodeCondition api.
type PodCondition struct {
	Type   PodConditionType `json:"type"`
	Status ConditionStatus  `json:"status"`
}

// RestartPolicy describes how the container should be restarted.
// Only one of the following restart policies may be specified.
// If none of the following policies is specified, the default one
// is RestartPolicyAlways.
type RestartPolicy string

const (
	RestartPolicyAlways    RestartPolicy = "Always"
	RestartPolicyOnFailure RestartPolicy = "OnFailure"
	RestartPolicyNever     RestartPolicy = "Never"
)

// PodList is a list of Pods.
type PodList struct {
	TypeMeta `json:",inline"`
	ListMeta `json:"metadata,omitempty"`

	Items []Pod `json:"items"`
}

// DNSPolicy defines how a pod's DNS will be configured.
type DNSPolicy string

const (
	// DNSClusterFirst indicates that the pod should use cluster DNS
	// first, if it is available, then fall back on the default (as
	// determined by kubelet) DNS settings.
	DNSClusterFirst DNSPolicy = "ClusterFirst"

	// DNSDefault indicates that the pod should use the default (as
	// determined by kubelet) DNS settings.
	DNSDefault DNSPolicy = "Default"
)

// PodSpec is a description of a pod
type PodSpec struct {
	Volumes []Volume `json:"volumes"`
	// Required: there must be at least one container in a pod.
	Containers    []Container   `json:"containers"`
	RestartPolicy RestartPolicy `json:"restartPolicy,omitempty"`
	// Optional duration in seconds the pod needs to terminate gracefully. May be decreased in delete request.
	// Value must be non-negative integer. The value zero indicates delete immediately.
	// If this value is nil, the default grace period will be used instead.
	// The grace period is the duration in seconds after the processes running in the pod are sent
	// a termination signal and the time when the processes are forcibly halted with a kill signal.
	// Set this value longer than the expected cleanup time for your process.
	TerminationGracePeriodSeconds *int64 `json:"terminationGracePeriodSeconds,omitempty"`
	// Optional duration in seconds relative to the StartTime that the pod may be active on a node
	// before the system actively tries to terminate the pod; value must be positive integer
	ActiveDeadlineSeconds *int64 `json:"activeDeadlineSeconds,omitempty"`
	// Required: Set DNS policy.
	DNSPolicy DNSPolicy `json:"dnsPolicy,omitempty"`
	// NodeSelector is a selector which must be true for the pod to fit on a node
	NodeSelector map[string]string `json:"nodeSelector,omitempty"`

	// ServiceAccountName is the name of the ServiceAccount to use to run this pod
	// The pod will be allowed to use secrets referenced by the ServiceAccount
	ServiceAccountName string `json:"serviceAccountName"`

	// NodeName is a request to schedule this pod onto a specific node.  If it is non-empty,
	// the scheduler simply schedules this pod onto that node, assuming that it fits resource
	// requirements.
	NodeName string `json:"nodeName,omitempty"`
	// Uses the host's network namespace. If this option is set, the ports that will be
	// used must be specified.
	// Optional: Default to false.
	HostNetwork bool `json:"hostNetwork,omitempty"`
	// ImagePullSecrets is an optional list of references to secrets in the same namespace to use for pulling any of the images used by this PodSpec.
	// If specified, these secrets will be passed to individual puller implementations for them to use.  For example,
	// in the case of docker, only DockerConfig type secrets are honored.
	ImagePullSecrets []LocalObjectReference `json:"imagePullSecrets,omitempty"`
}

// PodStatus represents information about the status of a pod. Status may trail the actual
// state of a system.
type PodStatus struct {
	Phase      PodPhase       `json:"phase,omitempty"`
	Conditions []PodCondition `json:"conditions,omitempty"`
	// A human readable message indicating details about why the pod is in this state.
	Message string `json:"message,omitempty"`
	// A brief CamelCase message indicating details about why the pod is in this state. e.g. 'OutOfDisk'
	Reason string `json:"reason,omitempty"`

	HostIP string `json:"hostIP,omitempty"`
	PodIP  string `json:"podIP,omitempty"`

	// Date and time at which the object was acknowledged by the Kubelet.
	// This is before the Kubelet pulled the container image(s) for the pod.
	StartTime *util.Time `json:"startTime,omitempty"`

	// The list has one entry per container in the manifest. Each entry is
	// currently the output of `docker inspect`. This output format is *not*
	// final and should not be relied upon.
	// TODO: Make real decisions about what our info should look like. Re-enable fuzz test
	// when we have done this.
	ContainerStatuses []ContainerStatus `json:"containerStatuses,omitempty"`
}

// PodStatusResult is a wrapper for PodStatus returned by kubelet that can be encode/decoded
type PodStatusResult struct {
	TypeMeta   `json:",inline"`
	ObjectMeta `json:"metadata,omitempty"`
	// Status represents the current information about a pod. This data may not be up
	// to date.
	Status PodStatus `json:"status,omitempty"`
}

// Pod is a collection of containers, used as either input (create, update) or as output (list, get).
type Pod struct {
	TypeMeta   `json:",inline"`
	ObjectMeta `json:"metadata,omitempty"`

	// Spec defines the behavior of a pod.
	Spec PodSpec `json:"spec,omitempty"`

	// Status represents the current information about a pod. This data may not be up
	// to date.
	Status PodStatus `json:"status,omitempty"`
}

// PodTemplateSpec describes the data a pod should have when created from a template
type PodTemplateSpec struct {
	// Metadata of the pods created from this template.
	ObjectMeta `json:"metadata,omitempty"`

	// Spec defines the behavior of a pod.
	Spec PodSpec `json:"spec,omitempty"`
}

// PodTemplate describes a template for creating copies of a predefined pod.
type PodTemplate struct {
	TypeMeta   `json:",inline"`
	ObjectMeta `json:"metadata,omitempty"`

	// Template defines the pods that will be created from this pod template
	Template PodTemplateSpec `json:"template,omitempty"`
}

// PodTemplateList is a list of PodTemplates.
type PodTemplateList struct {
	TypeMeta `json:",inline"`
	ListMeta `json:"metadata,omitempty"`

	Items []PodTemplate `json:"items"`
}

// ReplicationControllerSpec is the specification of a replication controller.
// As the internal representation of a replication controller, it may have either
// a TemplateRef or a Template set.
type ReplicationControllerSpec struct {
	// Replicas is the number of desired replicas.
	Replicas int `json:"replicas"`

	// Selector is a label query over pods that should match the Replicas count.
	Selector map[string]string `json:"selector"`

	// TemplateRef is a reference to an object that describes the pod that will be created if
	// insufficient replicas are detected. This reference is ignored if a Template is set.
	// Must be set before converting to a versioned API object
	//TemplateRef *ObjectReference `json:"templateRef,omitempty"`

	// Template is the object that describes the pod that will be created if
	// insufficient replicas are detected. Internally, this takes precedence over a
	// TemplateRef.
	// Must be set before converting to a v1beta1 or v1beta2 API object.
	Template *PodTemplateSpec `json:"template,omitempty"`
}

// ReplicationControllerStatus represents the current status of a replication
// controller.
type ReplicationControllerStatus struct {
	// Replicas is the number of actual replicas.
	Replicas int `json:"replicas"`

	// ObservedGeneration is the most recent generation observed by the controller.
	ObservedGeneration int64 `json:"observedGeneration,omitempty"`
}

// ReplicationController represents the configuration of a replication controller.
type ReplicationController struct {
	TypeMeta   `json:",inline"`
	ObjectMeta `json:"metadata,omitempty"`

	// Spec defines the desired behavior of this replication controller.
	Spec ReplicationControllerSpec `json:"spec,omitempty"`

	// Status is the current status of this replication controller. This data may be
	// out of date by some window of time.
	Status ReplicationControllerStatus `json:"status,omitempty"`
}

// ReplicationControllerList is a collection of replication controllers.
type ReplicationControllerList struct {
	TypeMeta `json:",inline"`
	ListMeta `json:"metadata,omitempty"`

	Items []ReplicationController `json:"items"`
}

const (
	// ClusterIPNone - do not assign a cluster IP
	// no proxying required and no environment variables should be created for pods
	ClusterIPNone = "None"
)

// ServiceList holds a list of services.
type ServiceList struct {
	TypeMeta `json:",inline"`
	ListMeta `json:"metadata,omitempty"`

	Items []Service `json:"items"`
}

// Session Affinity Type string
type ServiceAffinity string

const (
	// ServiceAffinityClientIP is the Client IP based.
	ServiceAffinityClientIP ServiceAffinity = "ClientIP"

	// ServiceAffinityNone - no session affinity.
	ServiceAffinityNone ServiceAffinity = "None"
)

// Service Type string describes ingress methods for a service
type ServiceType string

const (
	// ServiceTypeClusterIP means a service will only be accessible inside the
	// cluster, via the ClusterIP.
	ServiceTypeClusterIP ServiceType = "ClusterIP"

	// ServiceTypeNodePort means a service will be exposed on one port of
	// every node, in addition to 'ClusterIP' type.
	ServiceTypeNodePort ServiceType = "NodePort"

	// ServiceTypeLoadBalancer means a service will be exposed via an
	// external load balancer (if the cloud provider supports it), in addition
	// to 'NodePort' type.
	ServiceTypeLoadBalancer ServiceType = "LoadBalancer"
)

// ServiceStatus represents the current status of a service
type ServiceStatus struct {
	// LoadBalancer contains the current status of the load-balancer,
	// if one is present.
	LoadBalancer LoadBalancerStatus `json:"loadBalancer,omitempty"`
}

// LoadBalancerStatus represents the status of a load-balancer
type LoadBalancerStatus struct {
	// Ingress is a list containing ingress points for the load-balancer;
	// traffic intended for the service should be sent to these ingress points.
	Ingress []LoadBalancerIngress `json:"ingress,omitempty"`
}

// LoadBalancerIngress represents the status of a load-balancer ingress point:
// traffic intended for the service should be sent to an ingress point.
type LoadBalancerIngress struct {
	// IP is set for load-balancer ingress points that are IP based
	// (typically GCE or OpenStack load-balancers)
	IP string `json:"ip,omitempty"`

	// Hostname is set for load-balancer ingress points that are DNS based
	// (typically AWS load-balancers)
	Hostname string `json:"hostname,omitempty"`
}

// ServiceSpec describes the attributes that a user creates on a service
type ServiceSpec struct {
	// Required: The list of ports that are exposed by this service.
	Ports []ServicePort `json:"ports"`

	// This service will route traffic to pods having labels matching this selector. If empty or not present,
	// the service is assumed to have endpoints set by an external process and Kubernetes will not modify
	// those endpoints.
	Selector map[string]string `json:"selector"`

	// ClusterIP is usually assigned by the master.  If specified by the user
	// we will try to respect it or else fail the request.  This field can
	// not be changed by updates.
	// Valid values are None, empty string (""), or a valid IP address
	// None can be specified for headless services when proxying is not required
	ClusterIP string `json:"clusterIP,omitempty"`

	// Type determines how the service will be exposed.  Valid options: ClusterIP, NodePort, LoadBalancer
	Type ServiceType `json:"type,omitempty"`

	// ExternalIPs are used by external load balancers, or can be set by
	// users to handle external traffic that arrives at a node.
	ExternalIPs []string `json:"externalIPs,omitempty"`

	// Required: Supports "ClientIP" and "None".  Used to maintain session affinity.
	SessionAffinity ServiceAffinity `json:"sessionAffinity,omitempty"`
}

type ServicePort struct {
	// Optional if only one ServicePort is defined on this service: The
	// name of this port within the service.  This must be a DNS_LABEL.
	// All ports within a ServiceSpec must have unique names.  This maps to
	// the 'Name' field in EndpointPort objects.
	Name string `json:"name"`

	// The IP protocol for this port.  Supports "TCP" and "UDP".
	Protocol Protocol `json:"protocol"`

	// The port that will be exposed on the service.
	Port int `json:"port"`

	// Optional: The target port on pods selected by this service.  If this
	// is a string, it will be looked up as a named port in the target
	// Pod's container ports.  If this is not specified, the default value
	// is the sames as the Port field (an identity map).
	TargetPort util.IntOrString `json:"targetPort"`

	// The port on each node on which this service is exposed.
	// Default is to auto-allocate a port if the ServiceType of this Service requires one.
	NodePort int `json:"nodePort"`
}

// Service is a named abstraction of software service (for example, mysql) consisting of local port
// (for example 3306) that the proxy listens on, and the selector that determines which pods
// will answer requests sent through the proxy.
type Service struct {
	TypeMeta   `json:",inline"`
	ObjectMeta `json:"metadata,omitempty"`

	// Spec defines the behavior of a service.
	Spec ServiceSpec `json:"spec,omitempty"`

	// Status represents the current status of a service.
	Status ServiceStatus `json:"status,omitempty"`
}

// ServiceAccount binds together:
// * a name, understood by users, and perhaps by peripheral systems, for an identity
// * a principal that can be authenticated and authorized
// * a set of secrets
type ServiceAccount struct {
	TypeMeta   `json:",inline"`
	ObjectMeta `json:"metadata,omitempty"`

	// Secrets is the list of secrets allowed to be used by pods running using this ServiceAccount
	Secrets []ObjectReference `json:"secrets"`

	// ImagePullSecrets is a list of references to secrets in the same namespace to use for pulling any images
	// in pods that reference this ServiceAccount.  ImagePullSecrets are distinct from Secrets because Secrets
	// can be mounted in the pod, but ImagePullSecrets are only accessed by the kubelet.
	ImagePullSecrets []LocalObjectReference `json:"imagePullSecrets,omitempty"`
}

// ServiceAccountList is a list of ServiceAccount objects
type ServiceAccountList struct {
	TypeMeta `json:",inline"`
	ListMeta `json:"metadata,omitempty"`

	Items []ServiceAccount `json:"items"`
}

// Endpoints is a collection of endpoints that implement the actual service.  Example:
//   Name: "mysvc",
//   Subsets: [
//     {
//       Addresses: [{"ip": "10.10.1.1"}, {"ip": "10.10.2.2"}],
//       Ports: [{"name": "a", "port": 8675}, {"name": "b", "port": 309}]
//     },
//     {
//       Addresses: [{"ip": "10.10.3.3"}],
//       Ports: [{"name": "a", "port": 93}, {"name": "b", "port": 76}]
//     },
//  ]
type Endpoints struct {
	TypeMeta   `json:",inline"`
	ObjectMeta `json:"metadata,omitempty"`

	// The set of all endpoints is the union of all subsets.
	Subsets []EndpointSubset
}

// EndpointSubset is a group of addresses with a common set of ports.  The
// expanded set of endpoints is the Cartesian product of Addresses x Ports.
// For example, given:
//   {
//     Addresses: [{"ip": "10.10.1.1"}, {"ip": "10.10.2.2"}],
//     Ports:     [{"name": "a", "port": 8675}, {"name": "b", "port": 309}]
//   }
// The resulting set of endpoints can be viewed as:
//     a: [ 10.10.1.1:8675, 10.10.2.2:8675 ],
//     b: [ 10.10.1.1:309, 10.10.2.2:309 ]
type EndpointSubset struct {
	Addresses []EndpointAddress
	Ports     []EndpointPort
}

// EndpointAddress is a tuple that describes single IP address.
type EndpointAddress struct {
	// The IP of this endpoint.
	// TODO: This should allow hostname or IP, see #4447.
	IP string

	// Optional: The kubernetes object related to the entry point.
	TargetRef *ObjectReference
}

// EndpointPort is a tuple that describes a single port.
type EndpointPort struct {
	// The name of this port (corresponds to ServicePort.Name).  Optional
	// if only one port is defined.  Must be a DNS_LABEL.
	Name string

	// The port number.
	Port int

	// The IP protocol for this port.
	Protocol Protocol
}

// EndpointsList is a list of endpoints.
type EndpointsList struct {
	TypeMeta `json:",inline"`
	ListMeta `json:"metadata,omitempty"`

	Items []Endpoints `json:"items"`
}

// NodeSpec describes the attributes that a node is created with.
type NodeSpec struct {
	// PodCIDR represents the pod IP range assigned to the node
	// Note: assigning IP ranges to nodes might need to be revisited when we support migratable IPs.
	PodCIDR string `json:"podCIDR,omitempty"`

	// External ID of the node assigned by some machine database (e.g. a cloud provider)
	ExternalID string `json:"externalID,omitempty"`

	// ID of the node assigned by the cloud provider
	// Note: format is "<ProviderName>://<ProviderSpecificNodeID>"
	ProviderID string `json:"providerID,omitempty"`

	// Unschedulable controls node schedulability of new pods. By default node is schedulable.
	Unschedulable bool `json:"unschedulable,omitempty"`
}

// NodeSystemInfo is a set of ids/uuids to uniquely identify the node.
type NodeSystemInfo struct {
	// MachineID is the machine-id reported by the node
	MachineID string `json:"machineID"`
	// SystemUUID is the system-uuid reported by the node
	SystemUUID string `json:"systemUUID"`
	// BootID is the boot-id reported by the node
	BootID string `json:"bootID"`
	// Kernel version reported by the node
	KernelVersion string `json:"kernelVersion"`
	// OS image used reported by the node
	OsImage string `json:"osImage"`
	// Container runtime version reported by the node
	ContainerRuntimeVersion string `json:"containerRuntimeVersion"`
	// Kubelet version reported by the node
	KubeletVersion string `json:"kubeletVersion"`
	// Kube-proxy version reported by the node
	KubeProxyVersion string `json:"kubeProxyVersion"`
}

// NodeStatus is information about the current status of a node.
type NodeStatus struct {
	// Capacity represents the available resources of a node.
	Capacity ResourceList `json:"capacity,omitempty"`
	// NodePhase is the current lifecycle phase of the node.
	Phase NodePhase `json:"phase,omitempty"`
	// Conditions is an array of current node conditions.
	Conditions []NodeCondition `json:"conditions,omitempty"`
	// Queried from cloud provider, if available.
	Addresses []NodeAddress `json:"addresses,omitempty"`
	// NodeSystemInfo is a set of ids/uuids to uniquely identify the node
	NodeInfo NodeSystemInfo `json:"nodeInfo,omitempty"`
}

type NodePhase string

// These are the valid phases of node.
const (
	// NodePending means the node has been created/added by the system, but not configured.
	NodePending NodePhase = "Pending"
	// NodeRunning means the node has been configured and has Kubernetes components running.
	NodeRunning NodePhase = "Running"
	// NodeTerminated means the node has been removed from the cluster.
	NodeTerminated NodePhase = "Terminated"
)

type NodeConditionType string

// These are valid conditions of node. Currently, we don't have enough information to decide
// node condition. In the future, we will add more. The proposed set of conditions are:
// NodeReady, NodeReachable
const (
	// NodeReady means kubelet is healthy and ready to accept pods.
	NodeReady NodeConditionType = "Ready"
)

type NodeCondition struct {
	Type               NodeConditionType `json:"type"`
	Status             ConditionStatus   `json:"status"`
	LastHeartbeatTime  util.Time         `json:"lastHeartbeatTime,omitempty"`
	LastTransitionTime util.Time         `json:"lastTransitionTime,omitempty"`
	Reason             string            `json:"reason,omitempty"`
	Message            string            `json:"message,omitempty"`
}

type NodeAddressType string

// These are valid address types of node. NodeLegacyHostIP is used to transit
// from out-dated HostIP field to NodeAddress.
const (
	NodeLegacyHostIP NodeAddressType = "LegacyHostIP"
	NodeHostName     NodeAddressType = "Hostname"
	NodeExternalIP   NodeAddressType = "ExternalIP"
	NodeInternalIP   NodeAddressType = "InternalIP"
)

type NodeAddress struct {
	Type    NodeAddressType `json:"type"`
	Address string          `json:"address"`
}

// NodeResources is an object for conveying resource information about a node.
// see http://docs.k8s.io/design/resources.md for more details.
type NodeResources struct {
	// Capacity represents the available resources of a node
	Capacity ResourceList `json:"capacity,omitempty"`
}

// ResourceName is the name identifying various resources in a ResourceList.
type ResourceName string

const (
	// CPU, in cores. (500m = .5 cores)
	ResourceCPU ResourceName = "cpu"
	// Memory, in bytes. (500Gi = 500GiB = 500 * 1024 * 1024 * 1024)
	ResourceMemory ResourceName = "memory"
	// Volume size, in bytes (e,g. 5Gi = 5GiB = 5 * 1024 * 1024 * 1024)
	ResourceStorage ResourceName = "storage"
	// Number of Pods that may be running on this Node: see ResourcePods
)

// ResourceList is a set of (resource name, quantity) pairs.
type ResourceList map[ResourceName]resource.Quantity

// Node is a worker node in Kubernetes
// The name of the node according to etcd is in ObjectMeta.Name.
type Node struct {
	TypeMeta   `json:",inline"`
	ObjectMeta `json:"metadata,omitempty"`

	// Spec defines the behavior of a node.
	Spec NodeSpec `json:"spec,omitempty"`

	// Status describes the current status of a Node
	Status NodeStatus `json:"status,omitempty"`
}

// NodeList is a list of nodes.
type NodeList struct {
	TypeMeta `json:",inline"`
	ListMeta `json:"metadata,omitempty"`

	Items []Node `json:"items"`
}

// NamespaceSpec describes the attributes on a Namespace
type NamespaceSpec struct {
	// Finalizers is an opaque list of values that must be empty to permanently remove object from storage
	Finalizers []FinalizerName
}

type FinalizerName string

// These are internal finalizer values to Kubernetes, must be qualified name unless defined here
const (
	FinalizerKubernetes FinalizerName = "kubernetes"
)

// NamespaceStatus is information about the current status of a Namespace.
type NamespaceStatus struct {
	// Phase is the current lifecycle phase of the namespace.
	Phase NamespacePhase `json:"phase,omitempty"`
}

type NamespacePhase string

// These are the valid phases of a namespace.
const (
	// NamespaceActive means the namespace is available for use in the system
	NamespaceActive NamespacePhase = "Active"
	// NamespaceTerminating means the namespace is undergoing graceful termination
	NamespaceTerminating NamespacePhase = "Terminating"
)

// A namespace provides a scope for Names.
// Use of multiple namespaces is optional
type Namespace struct {
	TypeMeta   `json:",inline"`
	ObjectMeta `json:"metadata,omitempty"`

	// Spec defines the behavior of the Namespace.
	Spec NamespaceSpec `json:"spec,omitempty"`

	// Status describes the current status of a Namespace
	Status NamespaceStatus `json:"status,omitempty"`
}

// NamespaceList is a list of Namespaces.
type NamespaceList struct {
	TypeMeta `json:",inline"`
	ListMeta `json:"metadata,omitempty"`

	Items []Namespace `json:"items"`
}

// Binding ties one object to another - for example, a pod is bound to a node by a scheduler.
type Binding struct {
	TypeMeta `json:",inline"`
	// ObjectMeta describes the object that is being bound.
	ObjectMeta `json:"metadata,omitempty"`

	// Target is the object to bind to.
	Target ObjectReference `json:"target"`
}

// DeleteOptions may be provided when deleting an API object
type DeleteOptions struct {
	TypeMeta `json:",inline"`

	// Optional duration in seconds before the object should be deleted. Value must be non-negative integer.
	// The value zero indicates delete immediately. If this value is nil, the default grace period for the
	// specified type will be used.
	GracePeriodSeconds *int64 `json:"gracePeriodSeconds"`
}

// ListOptions is the query options to a standard REST list call, and has future support for
// watch calls.
type ListOptions struct {
	TypeMeta `json:",inline"`

	// A selector based on labels
	LabelSelector labels.Selector
	// A selector based on fields
	FieldSelector fields.Selector
	// If true, watch for changes to this list
	Watch bool
	// The resource version to watch (no effect on list yet)
	ResourceVersion string
}

// PodLogOptions is the query options for a Pod's logs REST call
type PodLogOptions struct {
	TypeMeta

	// Container for which to return logs
	Container string

	// If true, follow the logs for the pod
	Follow bool

	// If true, return previous terminated container logs
	Previous bool
}

// PodAttachOptions is the query options to a Pod's remote attach call
// TODO: merge w/ PodExecOptions below for stdin, stdout, etc
type PodAttachOptions struct {
	TypeMeta `json:",inline"`

	// Stdin if true indicates that stdin is to be redirected for the attach call
	Stdin bool `json:"stdin,omitempty"`

	// Stdout if true indicates that stdout is to be redirected for the attach call
	Stdout bool `json:"stdout,omitempty"`

	// Stderr if true indicates that stderr is to be redirected for the attach call
	Stderr bool `json:"stderr,omitempty"`

	// TTY if true indicates that a tty will be allocated for the attach call
	TTY bool `json:"tty,omitempty"`

	// Container to attach to.
	Container string `json:"container,omitempty"`
}

// PodExecOptions is the query options to a Pod's remote exec call
type PodExecOptions struct {
	TypeMeta

	// Stdin if true indicates that stdin is to be redirected for the exec call
	Stdin bool

	// Stdout if true indicates that stdout is to be redirected for the exec call
	Stdout bool

	// Stderr if true indicates that stderr is to be redirected for the exec call
	Stderr bool

	// TTY if true indicates that a tty will be allocated for the exec call
	TTY bool

	// Container in which to execute the command.
	Container string

	// Command is the remote command to execute; argv array; not executed within a shell.
	Command []string
}

// PodProxyOptions is the query options to a Pod's proxy call
type PodProxyOptions struct {
	TypeMeta

	// Path is the URL path to use for the current proxy request
	Path string
}

// Status is a return value for calls that don't return other objects.
// TODO: this could go in apiserver, but I'm including it here so clients needn't
// import both.
type Status struct {
	TypeMeta `json:",inline"`
	ListMeta `json:"metadata,omitempty"`

	// One of: "Success" or "Failure"
	Status string `json:"status,omitempty"`
	// A human-readable description of the status of this operation.
	Message string `json:"message,omitempty"`
	// A machine-readable description of why this operation is in the
	// "Failure" status. If this value is empty there
	// is no information available. A Reason clarifies an HTTP status
	// code but does not override it.
	Reason StatusReason `json:"reason,omitempty"`
	// Extended data associated with the reason.  Each reason may define its
	// own extended details. This field is optional and the data returned
	// is not guaranteed to conform to any schema except that defined by
	// the reason type.
	Details *StatusDetails `json:"details,omitempty"`
	// Suggested HTTP return code for this status, 0 if not set.
	Code int `json:"code,omitempty"`
}

// StatusDetails is a set of additional properties that MAY be set by the
// server to provide additional information about a response. The Reason
// field of a Status object defines what attributes will be set. Clients
// must ignore fields that do not match the defined type of each attribute,
// and should assume that any attribute may be empty, invalid, or under
// defined.
type StatusDetails struct {
	// The name attribute of the resource associated with the status StatusReason
	// (when there is a single name which can be described).
	Name string `json:"name,omitempty"`
	// The kind attribute of the resource associated with the status StatusReason.
	// On some operations may differ from the requested resource Kind.
	Kind string `json:"kind,omitempty"`
	// The Causes array includes more details associated with the StatusReason
	// failure. Not all StatusReasons may provide detailed causes.
	Causes []StatusCause `json:"causes,omitempty"`
	// If specified, the time in seconds before the operation should be retried.
	RetryAfterSeconds int `json:"retryAfterSeconds,omitempty"`
}

// Values of Status.Status
const (
	StatusSuccess = "Success"
	StatusFailure = "Failure"
)

// StatusReason is an enumeration of possible failure causes.  Each StatusReason
// must map to a single HTTP status code, but multiple reasons may map
// to the same HTTP status code.
// TODO: move to apiserver
type StatusReason string

const (
	// StatusReasonUnknown means the server has declined to indicate a specific reason.
	// The details field may contain other information about this error.
	// Status code 500.
	StatusReasonUnknown StatusReason = ""

	// StatusReasonUnauthorized means the server can be reached and understood the request, but requires
	// the user to present appropriate authorization credentials (identified by the WWW-Authenticate header)
	// in order for the action to be completed. If the user has specified credentials on the request, the
	// server considers them insufficient.
	// Status code 401
	StatusReasonUnauthorized StatusReason = "Unauthorized"

	// StatusReasonForbidden means the server can be reached and understood the request, but refuses
	// to take any further action.  It is the result of the server being configured to deny access for some reason
	// to the requested resource by the client.
	// Details (optional):
	//   "kind" string - the kind attribute of the forbidden resource
	//                   on some operations may differ from the requested
	//                   resource.
	//   "id"   string - the identifier of the forbidden resource
	// Status code 403
	StatusReasonForbidden StatusReason = "Forbidden"

	// StatusReasonNotFound means one or more resources required for this operation
	// could not be found.
	// Details (optional):
	//   "kind" string - the kind attribute of the missing resource
	//                   on some operations may differ from the requested
	//                   resource.
	//   "id"   string - the identifier of the missing resource
	// Status code 404
	StatusReasonNotFound StatusReason = "NotFound"

	// StatusReasonAlreadyExists means the resource you are creating already exists.
	// Details (optional):
	//   "kind" string - the kind attribute of the conflicting resource
	//   "id"   string - the identifier of the conflicting resource
	// Status code 409
	StatusReasonAlreadyExists StatusReason = "AlreadyExists"

	// StatusReasonConflict means the requested update operation cannot be completed
	// due to a conflict in the operation. The client may need to alter the request.
	// Each resource may define custom details that indicate the nature of the
	// conflict.
	// Status code 409
	StatusReasonConflict StatusReason = "Conflict"

	// StatusReasonInvalid means the requested create or update operation cannot be
	// completed due to invalid data provided as part of the request. The client may
	// need to alter the request. When set, the client may use the StatusDetails
	// message field as a summary of the issues encountered.
	// Details (optional):
	//   "kind" string - the kind attribute of the invalid resource
	//   "id"   string - the identifier of the invalid resource
	//   "causes"      - one or more StatusCause entries indicating the data in the
	//                   provided resource that was invalid.  The code, message, and
	//                   field attributes will be set.
	// Status code 422
	StatusReasonInvalid StatusReason = "Invalid"

	// StatusReasonServerTimeout means the server can be reached and understood the request,
	// but cannot complete the action in a reasonable time. The client should retry the request.
	// This is may be due to temporary server load or a transient communication issue with
	// another server. Status code 500 is used because the HTTP spec provides no suitable
	// server-requested client retry and the 5xx class represents actionable errors.
	// Details (optional):
	//   "kind" string - the kind attribute of the resource being acted on.
	//   "id"   string - the operation that is being attempted.
	//   "retryAfterSeconds" int - the number of seconds before the operation should be retried
	// Status code 500
	StatusReasonServerTimeout StatusReason = "ServerTimeout"

	// StatusReasonTimeout means that the request could not be completed within the given time.
	// Clients can get this response only when they specified a timeout param in the request,
	// or if the server cannot complete the operation within a reasonable amount of time.
	// The request might succeed with an increased value of timeout param. The client *should*
	// wait at least the number of seconds specified by the retryAfterSeconds field.
	// Details (optional):
	//   "retryAfterSeconds" int - the number of seconds before the operation should be retried
	// Status code 504
	StatusReasonTimeout StatusReason = "Timeout"

	// StatusReasonBadRequest means that the request itself was invalid, because the request
	// doesn't make any sense, for example deleting a read-only object.  This is different than
	// StatusReasonInvalid above which indicates that the API call could possibly succeed, but the
	// data was invalid.  API calls that return BadRequest can never succeed.
	StatusReasonBadRequest StatusReason = "BadRequest"

	// StatusReasonMethodNotAllowed means that the action the client attempted to perform on the
	// resource was not supported by the code - for instance, attempting to delete a resource that
	// can only be created. API calls that return MethodNotAllowed can never succeed.
	StatusReasonMethodNotAllowed StatusReason = "MethodNotAllowed"

	// StatusReasonInternalError indicates that an internal error occurred, it is unexpected
	// and the outcome of the call is unknown.
	// Details (optional):
	//   "causes" - The original error
	// Status code 500
	StatusReasonInternalError = "InternalError"

	// StatusReasonServiceUnavailable means that the request itself was valid,
	// but the requested service is unavailable at this time.
	// Retrying the request after some time might succeed.
	// Status code 503
	StatusReasonServiceUnavailable StatusReason = "ServiceUnavailable"
)

// StatusCause provides more information about an api.Status failure, including
// cases when multiple errors are encountered.
type StatusCause struct {
	// A machine-readable description of the cause of the error. If this value is
	// empty there is no information available.
	Type CauseType `json:"reason,omitempty"`
	// A human-readable description of the cause of the error.  This field may be
	// presented as-is to a reader.
	Message string `json:"message,omitempty"`
	// The field of the resource that has caused this error, as named by its JSON
	// serialization. May include dot and postfix notation for nested attributes.
	// Arrays are zero-indexed.  Fields may appear more than once in an array of
	// causes due to fields having multiple errors.
	// Optional.
	//
	// Examples:
	//   "name" - the field "name" on the current resource
	//   "items[0].name" - the field "name" on the first array entry in "items"
	Field string `json:"field,omitempty"`
}

// CauseType is a machine readable value providing more detail about what
// occurred in a status response. An operation may have multiple causes for a
// status (whether Failure or Success).
type CauseType string

const (
	// CauseTypeFieldValueNotFound is used to report failure to find a requested value
	// (e.g. looking up an ID).
	CauseTypeFieldValueNotFound CauseType = "FieldValueNotFound"
	// CauseTypeFieldValueRequired is used to report required values that are not
	// provided (e.g. empty strings, null values, or empty arrays).
	CauseTypeFieldValueRequired CauseType = "FieldValueRequired"
	// CauseTypeFieldValueDuplicate is used to report collisions of values that must be
	// unique (e.g. unique IDs).
	CauseTypeFieldValueDuplicate CauseType = "FieldValueDuplicate"
	// CauseTypeFieldValueInvalid is used to report malformed values (e.g. failed regex
	// match).
	CauseTypeFieldValueInvalid CauseType = "FieldValueInvalid"
	// CauseTypeFieldValueNotSupported is used to report valid (as per formatting rules)
	// values that can not be handled (e.g. an enumerated string).
	CauseTypeFieldValueNotSupported CauseType = "FieldValueNotSupported"
	// CauseTypeUnexpectedServerResponse is used to report when the server responded to the client
	// without the expected return type. The presence of this cause indicates the error may be
	// due to an intervening proxy or the server software malfunctioning.
	CauseTypeUnexpectedServerResponse CauseType = "UnexpectedServerResponse"
)

// ObjectReference contains enough information to let you inspect or modify the referred object.
type ObjectReference struct {
	Kind            string    `json:"kind,omitempty"`
	Namespace       string    `json:"namespace,omitempty"`
	Name            string    `json:"name,omitempty"`
	UID             types.UID `json:"uid,omitempty"`
	APIVersion      string    `json:"apiVersion,omitempty"`
	ResourceVersion string    `json:"resourceVersion,omitempty"`

	// Optional. If referring to a piece of an object instead of an entire object, this string
	// should contain information to identify the sub-object. For example, if the object
	// reference is to a container within a pod, this would take on a value like:
	// "spec.containers{name}" (where "name" refers to the name of the container that triggered
	// the event) or if no container name is specified "spec.containers[2]" (container with
	// index 2 in this pod). This syntax is chosen only to have some well-defined way of
	// referencing a part of an object.
	// TODO: this design is not final and this field is subject to change in the future.
	FieldPath string `json:"fieldPath,omitempty"`
}

// LocalObjectReference contains enough information to let you locate the referenced object inside the same namespace.
type LocalObjectReference struct {
	//TODO: Add other useful fields.  apiVersion, kind, uid?
	Name string
}

type SerializedReference struct {
	TypeMeta  `json:",inline"`
	Reference ObjectReference `json:"reference,omitempty"`
}

type EventSource struct {
	// Component from which the event is generated.
	Component string `json:"component,omitempty"`
	// Host name on which the event is generated.
	Host string `json:"host,omitempty"`
}

// Event is a report of an event somewhere in the cluster.
// TODO: Decide whether to store these separately or with the object they apply to.
type Event struct {
	TypeMeta   `json:",inline"`
	ObjectMeta `json:"metadata,omitempty"`

	// Required. The object that this event is about.
	InvolvedObject ObjectReference `json:"involvedObject,omitempty"`

	// Optional; this should be a short, machine understandable string that gives the reason
	// for this event being generated. For example, if the event is reporting that a container
	// can't start, the Reason might be "ImageNotFound".
	// TODO: provide exact specification for format.
	Reason string `json:"reason,omitempty"`

	// Optional. A human-readable description of the status of this operation.
	// TODO: decide on maximum length.
	Message string `json:"message,omitempty"`

	// Optional. The component reporting this event. Should be a short machine understandable string.
	Source EventSource `json:"source,omitempty"`

	// The time at which the event was first recorded. (Time of server receipt is in TypeMeta.)
	FirstTimestamp util.Time `json:"firstTimestamp,omitempty"`

	// The time at which the most recent occurrence of this event was recorded.
	LastTimestamp util.Time `json:"lastTimestamp,omitempty"`

	// The number of times this event has occurred.
	Count int `json:"count,omitempty"`
}

// EventList is a list of events.
type EventList struct {
	TypeMeta `json:",inline"`
	ListMeta `json:"metadata,omitempty"`

	Items []Event `json:"items"`
}

// List holds a list of objects, which may not be known by the server.
type List struct {
	TypeMeta `json:",inline"`
	ListMeta `json:"metadata,omitempty"`

	Items []runtime.Object `json:"items"`
}

// A type of object that is limited
type LimitType string

const (
	// Limit that applies to all pods in a namespace
	LimitTypePod LimitType = "Pod"
	// Limit that applies to all containers in a namespace
	LimitTypeContainer LimitType = "Container"
)

// LimitRangeItem defines a min/max usage limit for any resource that matches on kind
type LimitRangeItem struct {
	// Type of resource that this limit applies to
	Type LimitType `json:"type,omitempty"`
	// Max usage constraints on this kind by resource name
	Max ResourceList `json:"max,omitempty"`
	// Min usage constraints on this kind by resource name
	Min ResourceList `json:"min,omitempty"`
	// Default resource requirement limit value by resource name.
	Default ResourceList `json:"default,omitempty"`
	// DefaultRequest resource requirement request value by resource name.
	DefaultRequest ResourceList `json:"defaultRequest,omitempty"`
	// MaxLimitRequestRatio represents the max burst value for the named resource
	MaxLimitRequestRatio ResourceList `json:"maxLimitRequestRatio,omitempty"`
}

// LimitRangeSpec defines a min/max usage limit for resources that match on kind
type LimitRangeSpec struct {
	// Limits is the list of LimitRangeItem objects that are enforced
	Limits []LimitRangeItem `json:"limits"`
}

// LimitRange sets resource usage limits for each kind of resource in a Namespace
type LimitRange struct {
	TypeMeta   `json:",inline"`
	ObjectMeta `json:"metadata,omitempty"`

	// Spec defines the limits enforced
	Spec LimitRangeSpec `json:"spec,omitempty"`
}

// LimitRangeList is a list of LimitRange items.
type LimitRangeList struct {
	TypeMeta `json:",inline"`
	ListMeta `json:"metadata,omitempty"`

	// Items is a list of LimitRange objects
	Items []LimitRange `json:"items"`
}

// The following identify resource constants for Kubernetes object types
const (
	// Pods, number
	ResourcePods ResourceName = "pods"
	// Services, number
	ResourceServices ResourceName = "services"
	// ReplicationControllers, number
	ResourceReplicationControllers ResourceName = "replicationcontrollers"
	// ResourceQuotas, number
	ResourceQuotas ResourceName = "resourcequotas"
	// ResourceSecrets, number
	ResourceSecrets ResourceName = "secrets"
	// ResourcePersistentVolumeClaims, number
	ResourcePersistentVolumeClaims ResourceName = "persistentvolumeclaims"
)

// ResourceQuotaSpec defines the desired hard limits to enforce for Quota
type ResourceQuotaSpec struct {
	// Hard is the set of desired hard limits for each named resource
	Hard ResourceList `json:"hard,omitempty"`
}

// ResourceQuotaStatus defines the enforced hard limits and observed use
type ResourceQuotaStatus struct {
	// Hard is the set of enforced hard limits for each named resource
	Hard ResourceList `json:"hard,omitempty"`
	// Used is the current observed total usage of the resource in the namespace
	Used ResourceList `json:"used,omitempty"`
}

// ResourceQuota sets aggregate quota restrictions enforced per namespace
type ResourceQuota struct {
	TypeMeta   `json:",inline"`
	ObjectMeta `json:"metadata,omitempty"`

	// Spec defines the desired quota
	Spec ResourceQuotaSpec `json:"spec,omitempty"`

	// Status defines the actual enforced quota and its current usage
	Status ResourceQuotaStatus `json:"status,omitempty"`
}

// ResourceQuotaList is a list of ResourceQuota items
type ResourceQuotaList struct {
	TypeMeta `json:",inline"`
	ListMeta `json:"metadata,omitempty"`

	// Items is a list of ResourceQuota objects
	Items []ResourceQuota `json:"items"`
}

// Secret holds secret data of a certain type.  The total bytes of the values in
// the Data field must be less than MaxSecretSize bytes.
type Secret struct {
	TypeMeta   `json:",inline"`
	ObjectMeta `json:"metadata,omitempty"`

	// Data contains the secret data.  Each key must be a valid DNS_SUBDOMAIN
	// or leading dot followed by valid DNS_SUBDOMAIN.
	// The serialized form of the secret data is a base64 encoded string,
	// representing the arbitrary (possibly non-string) data value here.
	Data map[string][]byte `json:"data,omitempty"`

	// Used to facilitate programmatic handling of secret data.
	Type SecretType `json:"type,omitempty"`
}

const MaxSecretSize = 1 * 1024 * 1024

type SecretType string

const (
	// SecretTypeOpaque is the default; arbitrary user-defined data
	SecretTypeOpaque SecretType = "Opaque"

	// SecretTypeServiceAccountToken contains a token that identifies a service account to the API
	//
	// Required fields:
	// - Secret.Annotations["kubernetes.io/service-account.name"] - the name of the ServiceAccount the token identifies
	// - Secret.Annotations["kubernetes.io/service-account.uid"] - the UID of the ServiceAccount the token identifies
	// - Secret.Data["token"] - a token that identifies the service account to the API
	SecretTypeServiceAccountToken SecretType = "kubernetes.io/service-account-token"

	// ServiceAccountNameKey is the key of the required annotation for SecretTypeServiceAccountToken secrets
	ServiceAccountNameKey = "kubernetes.io/service-account.name"
	// ServiceAccountUIDKey is the key of the required annotation for SecretTypeServiceAccountToken secrets
	ServiceAccountUIDKey = "kubernetes.io/service-account.uid"
	// ServiceAccountTokenKey is the key of the required data for SecretTypeServiceAccountToken secrets
	ServiceAccountTokenKey = "token"
	// ServiceAccountKubeconfigKey is the key of the optional kubeconfig data for SecretTypeServiceAccountToken secrets
	ServiceAccountKubeconfigKey = "kubernetes.kubeconfig"
	// ServiceAccountRootCAKey is the key of the optional root certificate authority for SecretTypeServiceAccountToken secrets
	ServiceAccountRootCAKey = "ca.crt"

	// SecretTypeDockercfg contains a dockercfg file that follows the same format rules as ~/.dockercfg
	//
	// Required fields:
	// - Secret.Data[".dockercfg"] - a serialized ~/.dockercfg file
	SecretTypeDockercfg SecretType = "kubernetes.io/dockercfg"

	// DockerConfigKey is the key of the required data for SecretTypeDockercfg secrets
	DockerConfigKey = ".dockercfg"
)

type SecretList struct {
	TypeMeta `json:",inline"`
	ListMeta `json:"metadata,omitempty"`

	Items []Secret `json:"items"`
}

// These constants are for remote command execution and port forwarding and are
// used by both the client side and server side components.
//
// This is probably not the ideal place for them, but it didn't seem worth it
// to create pkg/exec and pkg/portforward just to contain a single file with
// constants in it.  Suggestions for more appropriate alternatives are
// definitely welcome!
const (
	// Enable stdin for remote command execution
	ExecStdinParam = "input"
	// Enable stdout for remote command execution
	ExecStdoutParam = "output"
	// Enable stderr for remote command execution
	ExecStderrParam = "error"
	// Enable TTY for remote command execution
	ExecTTYParam = "tty"
	// Command to run for remote command execution
	ExecCommandParamm = "command"

	StreamType       = "streamType"
	StreamTypeStdin  = "stdin"
	StreamTypeStdout = "stdout"
	StreamTypeStderr = "stderr"
	StreamTypeData   = "data"
	StreamTypeError  = "error"

	PortHeader = "port"
)

// Similarly to above, these are constants to support HTTP PATCH utilized by
// both the client and server that didn't make sense for a whole package to be
// dedicated to.
type PatchType string

const (
	JSONPatchType           PatchType = "application/json-patch+json"
	MergePatchType          PatchType = "application/merge-patch+json"
	StrategicMergePatchType PatchType = "application/strategic-merge-patch+json"
)

// Type and constants for component health validation.
type ComponentConditionType string

// These are the valid conditions for the component.
const (
	ComponentHealthy ComponentConditionType = "Healthy"
)

type ComponentCondition struct {
	Type    ComponentConditionType `json:"type"`
	Status  ConditionStatus        `json:"status"`
	Message string                 `json:"message,omitempty"`
	Error   string                 `json:"error,omitempty"`
}

// ComponentStatus (and ComponentStatusList) holds the cluster validation info.
type ComponentStatus struct {
	TypeMeta   `json:",inline"`
	ObjectMeta `json:"metadata,omitempty"`

	Conditions []ComponentCondition `json:"conditions,omitempty"`
}

type ComponentStatusList struct {
	TypeMeta `json:",inline"`
	ListMeta `json:"metadata,omitempty"`

	Items []ComponentStatus `json:"items"`
}

// SecurityContext holds security configuration that will be applied to a container.  SecurityContext
// contains duplication of some existing fields from the Container resource.  These duplicate fields
// will be populated based on the Container configuration if they are not set.  Defining them on
// both the Container AND the SecurityContext will result in an error.
type SecurityContext struct {
	// Capabilities are the capabilities to add/drop when running the container
	Capabilities *Capabilities `json:"capabilities,omitempty"`

	// Run the container in privileged mode
	Privileged *bool `json:"privileged,omitempty"`

	// SELinuxOptions are the labels to be applied to the container
	// and volumes
	SELinuxOptions *SELinuxOptions `json:"seLinuxOptions,omitempty"`

	// RunAsUser is the UID to run the entrypoint of the container process.
	RunAsUser *int64 `json:"runAsUser,omitempty"`

	// RunAsNonRoot indicates that the container should be run as a non-root user.  If the RunAsUser
	// field is not explicitly set then the kubelet may check the image for a specified user or
	// perform defaulting to specify a user.
	RunAsNonRoot bool
}

// SELinuxOptions are the labels to be applied to the container.
type SELinuxOptions struct {
	// SELinux user label
	User string `json:"user,omitempty"`

	// SELinux role label
	Role string `json:"role,omitempty"`

	// SELinux type label
	Type string `json:"type,omitempty"`

	// SELinux level label.
	Level string `json:"level,omitempty"`
}

// RangeAllocation is an opaque API object (not exposed to end users) that can be persisted to record
// the global allocation state of the cluster. The schema of Range and Data generic, in that Range
// should be a string representation of the inputs to a range (for instance, for IP allocation it
// might be a CIDR) and Data is an opaque blob understood by an allocator which is typically a
// binary range.  Consumers should use annotations to record additional information (schema version,
// data encoding hints). A range allocation should *ALWAYS* be recreatable at any time by observation
// of the cluster, thus the object is less strongly typed than most.
type RangeAllocation struct {
	TypeMeta   `json:",inline"`
	ObjectMeta `json:"metadata,omitempty"`
	// A string representing a unique label for a range of resources, such as a CIDR "10.0.0.0/8" or
	// port range "10000-30000". Range is not strongly schema'd here. The Range is expected to define
	// a start and end unless there is an implicit end.
	Range string `json:"range"`
	// A byte array representing the serialized state of a range allocation. Additional clarifiers on
	// the type or format of data should be represented with annotations. For IP allocations, this is
	// represented as a bit array starting at the base IP of the CIDR in Range, with each bit representing
	// a single allocated address (the fifth bit on CIDR 10.0.0.0/8 is 10.0.0.4).
	Data []byte `json:"data"`
}

// A ThirdPartyResource is a generic representation of a resource, it is used by add-ons and plugins to add new resource
// types to the API.  It consists of one or more Versions of the api.
type ThirdPartyResource struct {
	TypeMeta   `json:",inline"`
	ObjectMeta `json:"metadata,omitempty"`

	Description string `json:"description,omitempty"`

	Versions []APIVersion `json:"versions,omitempty"`
}

type ThirdPartyResourceList struct {
	TypeMeta `json:",inline"`
	ListMeta `json:"metadata,omitempty"`

	Items []ThirdPartyResource `json:"items"`
}

// An APIVersion represents a single concrete version of an object model.
type APIVersion struct {
	Name     string `json:"name,omitempty"`
	APIGroup string `json:"apiGroup,omitempty"`
}

// An internal object, used for versioned storage in etcd.  Not exposed to the end user.
type ThirdPartyResourceData struct {
	TypeMeta   `json:",inline"`
	ObjectMeta `json:"metadata,omitempty"`

	Data []byte `json:"name,omitempty"`
}<|MERGE_RESOLUTION|>--- conflicted
+++ resolved
@@ -226,13 +226,12 @@
 	RBD *RBDVolumeSource `json:"rbd,omitempty"`
 	// Cinder represents a cinder volume attached and mounted on kubelets host machine
 	Cinder *CinderVolumeSource `json:"cinder,omitempty"`
-<<<<<<< HEAD
+
 	// CephFS represents a Cephfs mount on the host that shares a pod's lifetime
 	CephFS *CephFSVolumeSource `json:"cephfs,omitempty"`
-=======
+
 	// DownwardAPI represents metadata about the pod that should populate this volume
 	DownwardAPI *DownwardAPIVolumeSource `json:"downwardAPI,omitempty"`
->>>>>>> f4dc0653
 }
 
 // Similar to VolumeSource but meant for the administrator who creates PVs.
@@ -586,7 +585,6 @@
 	ReadOnly bool `json:"readOnly,omitempty"`
 }
 
-<<<<<<< HEAD
 // CephFSVolumeSource represents a Ceph Filesystem Mount that lasts the lifetime of a pod
 type CephFSVolumeSource struct {
 	// Required: Monitors is a collection of Ceph monitors
@@ -600,7 +598,8 @@
 	// Optional: Defaults to false (read/write). ReadOnly here will force
 	// the ReadOnly setting in VolumeMounts.
 	ReadOnly bool `json:"readOnly,omitempty"`
-=======
+}
+
 // DownwardAPIVolumeSource represents a volume containing downward API info
 type DownwardAPIVolumeSource struct {
 	// Items is a list of DownwardAPIVolume file
@@ -613,7 +612,6 @@
 	Path string `json:"path"`
 	// Required: Selects a field of the pod: only annotations, labels, name and  namespace are supported.
 	FieldRef ObjectFieldSelector `json:"fieldRef"`
->>>>>>> f4dc0653
 }
 
 // ContainerPort represents a network port in a single container
